--- conflicted
+++ resolved
@@ -57,15 +57,9 @@
         """
         try:
             claims = jwt.decode(
-<<<<<<< HEAD
-                assertion, self.resolve_public_key,
-                claims_options=self.CLAIMS_OPTIONS)
-            claims.validate(leeway=self.LEEWAY)
-=======
                 assertion, self.resolve_public_key, claims_options=self.CLAIMS_OPTIONS
             )
-            claims.validate()
->>>>>>> 098dd9f8
+            claims.validate(leeway=self.LEEWAY)
         except JoseError as e:
             log.debug("Assertion Error: %r", e)
             raise InvalidGrantError(description=e.description) from e
