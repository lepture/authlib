--- conflicted
+++ resolved
@@ -87,19 +87,13 @@
         params = self._format_state_params(state_data, params)
         token = await self.fetch_access_token(**params, **kwargs)
 
-<<<<<<< HEAD
-        if 'id_token' in token and 'nonce' in state_data:
-            userinfo = await self.parse_id_token(token, nonce=state_data['nonce'], claims_options=claims_options)
-            token['userinfo'] = userinfo
-
-        if 'extra_state' in state_data:
-            token['extra_state'] = state_data['extra_state']
-
-=======
         if "id_token" in token and "nonce" in state_data:
             userinfo = await self.parse_id_token(
                 token, nonce=state_data["nonce"], claims_options=claims_options
             )
             token["userinfo"] = userinfo
->>>>>>> 098dd9f8
+
+        if "extra_state" in state_data:
+            token["extra_state"] = state_data["extra_state"]
+
         return token